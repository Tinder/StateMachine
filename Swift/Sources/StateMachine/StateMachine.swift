--- conflicted
+++ resolved
@@ -27,17 +27,16 @@
         public struct Invalid: Error, Equatable {}
     }
 
-<<<<<<< HEAD
     public enum StateMachineError: Error {
 
         case recursionDetected
-=======
+    }
+
     private struct Observer {
 
         weak var object: AnyObject?
 
         let callback: Transition.Callback
->>>>>>> 6a493bf1
     }
 
     public typealias Definition = StateMachineTypes.Definition<State, Event, SideEffect>
@@ -121,13 +120,9 @@
     }
 
     private func notify(_ result: Transition.Result) {
-<<<<<<< HEAD
         isNotifying = true
         defer { isNotifying = false }
-        var observers: [(object: () -> AnyObject?, callback: Transition.Callback)] = []
-=======
         var observers: [Observer] = []
->>>>>>> 6a493bf1
         for observer in self.observers {
             guard observer.object != nil
             else { continue }
